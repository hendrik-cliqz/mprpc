--- conflicted
+++ resolved
@@ -3,10 +3,6 @@
 
 import gevent.socket
 import msgpack
-<<<<<<< HEAD
-=======
-from gevent.lock import Semaphore
->>>>>>> b0bd16b5
 
 from constants import MSGPACKRPC_REQUEST, MSGPACKRPC_RESPONSE, SOCKET_RECV_SIZE
 from exceptions import MethodNotFoundError, RPCProtocolError
@@ -130,18 +126,8 @@
     cdef recv(self, int buf_size):
         return self._socket.recv(buf_size)
 
-<<<<<<< HEAD
-    cdef send(self, str msg):
+    cdef send(self, bytes msg):
         self._socket.sendall(msg)
-=======
-    cdef send(self, bytes msg):
-        self._send_lock.acquire()
-        try:
-            self._socket.sendall(msg)
-
-        finally:
-            self._send_lock.release()
->>>>>>> b0bd16b5
 
     def __del__(self):
         try:
