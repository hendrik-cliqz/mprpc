--- conflicted
+++ resolved
@@ -207,11 +207,7 @@
             self, host, port, timeout=timeout, lazy=True,
             pack_encoding=pack_encoding, unpack_encoding=unpack_encoding,
             pack_params=pack_params, unpack_params=unpack_params,
-<<<<<<< HEAD
-            tcp_no_delay=False, keep_alive = keep_alive)
-=======
-            tcp_no_delay=tcp_no_delay)
->>>>>>> b423ed6a
+            tcp_no_delay=tcp_no_delay, keep_alive=keep_alive)
 
     def is_expired(self):
         """Returns whether the connection has been expired.
