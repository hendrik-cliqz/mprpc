# cython: profile=False
# -*- coding: utf-8 -*-

import logging
import msgpack
import time
from gevent import socket
from gsocketpool.connection import Connection

from exceptions import RPCProtocolError, RPCError
from constants import MSGPACKRPC_REQUEST, MSGPACKRPC_RESPONSE, SOCKET_RECV_SIZE


cdef class RPCClient:
    """RPC client.

    Usage:
        >>> from mprpc import RPCClient
        >>> client = RPCClient('127.0.0.1', 6000)
        >>> print client.call('sum', 1, 2)
        3

    :param str host: Hostname.
    :param int port: Port number.
    :param int timeout: (optional) Socket timeout.
    :param bool lazy: (optional) If set to True, the socket connection is not
        established until you specifically call open()
    :param str pack_encoding: (optional) Character encoding used to pack data
        using Messagepack.
    :param str unpack_encoding: (optional) Character encoding used to unpack
        data using Messagepack.
    """

    cdef str _host
    cdef int _port
    cdef int _msg_id
    cdef _timeout
    cdef _socket
    cdef _packer
    cdef _unpacker

    def __init__(self, host, port, timeout=None, lazy=False,
<<<<<<< HEAD
                 pack_encoding='utf-8', unpack_encoding='utf-8', use_bin_type=False):
=======
                 pack_encoding='utf-8', unpack_encoding='utf-8', tcp_no_delay=False):
>>>>>>> 2b23eee4
        self._host = host
        self._port = port
        self._timeout = timeout

        self._msg_id = 0
        self._socket = None
        self._tcp_no_delay = tcp_no_delay

        self._packer = msgpack.Packer(encoding=pack_encoding, use_bin_type=use_bin_type)
        self._unpacker = msgpack.Unpacker(encoding=unpack_encoding, use_list=False)

        if not lazy:
            self.open()

    def open(self):
        """Opens a connection."""

        assert self._socket is None, 'The connection has already been established'

        logging.debug('openning a msgpackrpc connection')
        self._socket = socket.create_connection((self._host, self._port))

        # set TCP NODELAY
        if self._tcp_no_delay:
            self._socket.setsockopt(socket.IPPROTO_TCP, socket.TCP_NODELAY, 1)

        if self._timeout:
            self._socket.settimeout(self._timeout)

    def close(self):
        """Closes the connection."""

        assert self._socket is not None, 'Attempt to close an unopened socket'

        logging.debug('Closing a msgpackrpc connection')
        try:
            self._socket.close()
        except:
            logging.exception('An error has occurred while closing the socket')

        self._socket = None

    def is_connected(self):
        """Returns whether the connection has already been established.

        :rtype: bool
        """

        if self._socket:
            return True
        else:
            return False

    def call(self, str method, *args):
        """Calls a RPC method.

        :param str method: Method name.
        :param args: Method arguments.
        """

        cdef bytes req = self._create_request(method, args)

        cdef bytes data
        self._socket.sendall(req)

        while True:
            data = self._socket.recv(SOCKET_RECV_SIZE)
            if not data:
                raise IOError('Connection closed')
            self._unpacker.feed(data)
            try:
                response = self._unpacker.next()
                break
            except StopIteration:
                continue

        return self._parse_response(response)

    cdef bytes _create_request(self, method, tuple args):
        self._msg_id += 1

        cdef tuple req
        req = (MSGPACKRPC_REQUEST, self._msg_id, method, args)

        return self._packer.pack(req)

    cdef _parse_response(self, tuple response):
        if (len(response) != 4 or response[0] != MSGPACKRPC_RESPONSE):
            raise RPCProtocolError('Invalid protocol')

        cdef int msg_id
        (_, msg_id, error, result) = response

        if msg_id != self._msg_id:
            raise RPCError('Invalid Message ID')

        if error:
            raise RPCError(str(error))

        return result


class RPCPoolClient(RPCClient, Connection):
    """Wrapper class of :class:`RPCClient <mprpc.client.RPCClient>` for `gsocketpool <https://github.com/studio-ousia/gsocketpool>`_.

    Usage:
        >>> import gsocketpool.pool
        >>> from mprpc import RPCPoolClient
        >>> client_pool = gsocketpool.pool.Pool(RPCPoolClient, dict(host='127.0.0.1', port=6000))
        >>> with client_pool.connection() as client:
        ...     print client.call('sum', 1, 2)
        ... 
        3

    :param str host: Hostname.
    :param int port: Port number.
    :param int timeout: (optional) Socket timeout.
    :param int lifetime: (optional) Connection lifetime in seconds. Only valid
        when used with `gsocketpool.pool.Pool <http://gsocketpool.readthedocs.org/en/latest/api.html#gsocketpool.pool.Pool>`_.
    :param str pack_encoding: (optional) Character encoding used to pack data
        using Messagepack.
    :param str unpack_encoding: (optional) Character encoding used to unpack
        data using Messagepack.
    """

    def __init__(self, host, port, timeout=None, lifetime=None,
                 pack_encoding='utf-8', unpack_encoding='utf-8', tcp_no_delay=False):

        if lifetime:
            assert lifetime > 0, 'Lifetime must be a positive value'
            self._lifetime = time.time() + lifetime
        else:
            self._lifetime = None

        RPCClient.__init__(self, host, port, timeout=timeout, lazy=True,
                           pack_encoding=pack_encoding, unpack_encoding=unpack_encoding, tcp_no_delay=False)

    def is_expired(self):
        """Returns whether the connection has been expired.

        :rtype: bool
        """

        if not self._lifetime or time.time() > self._lifetime:
            return True

        else:
            return False

    def call(self, str method, *args):
        """Calls a RPC method.

        :param str method: Method name.
        :param args: Method arguments.
        """

        try:
            return RPCClient.call(self, method, *args)

        except socket.timeout:
            self.reconnect()
            raise

        except IOError:
            self.reconnect()
            raise<|MERGE_RESOLUTION|>--- conflicted
+++ resolved
@@ -40,11 +40,7 @@
     cdef _unpacker
 
     def __init__(self, host, port, timeout=None, lazy=False,
-<<<<<<< HEAD
-                 pack_encoding='utf-8', unpack_encoding='utf-8', use_bin_type=False):
-=======
-                 pack_encoding='utf-8', unpack_encoding='utf-8', tcp_no_delay=False):
->>>>>>> 2b23eee4
+                 pack_encoding='utf-8', unpack_encoding='utf-8', tcp_no_delay=False, use_bin_type=False):
         self._host = host
         self._port = port
         self._timeout = timeout
@@ -171,7 +167,7 @@
     """
 
     def __init__(self, host, port, timeout=None, lifetime=None,
-                 pack_encoding='utf-8', unpack_encoding='utf-8', tcp_no_delay=False):
+                 pack_encoding='utf-8', unpack_encoding='utf-8', tcp_no_delay=False, use_bin_type=False):
 
         if lifetime:
             assert lifetime > 0, 'Lifetime must be a positive value'
@@ -180,7 +176,7 @@
             self._lifetime = None
 
         RPCClient.__init__(self, host, port, timeout=timeout, lazy=True,
-                           pack_encoding=pack_encoding, unpack_encoding=unpack_encoding, tcp_no_delay=False)
+                           pack_encoding=pack_encoding, unpack_encoding=unpack_encoding, tcp_no_delay=False, use_bin_type=use_bin_type)
 
     def is_expired(self):
         """Returns whether the connection has been expired.
